"use strict";
var __importDefault = (this && this.__importDefault) || function (mod) {
    return (mod && mod.__esModule) ? mod : { "default": mod };
};
Object.defineProperty(exports, "__esModule", { value: true });
exports.JsonRpcProvider = exports.ErrorContext = exports.TypedError = void 0;
/**
 * This module contains the {@link JsonRpcProvider} client class
 * which can be used to interact with the NEAR RPC API.
 * @see {@link providers/provider} for a list of request and response types
 */
const depd_1 = __importDefault(require("depd"));
const provider_1 = require("./provider");
const web_1 = require("../utils/web");
const errors_1 = require("../utils/errors");
Object.defineProperty(exports, "TypedError", { enumerable: true, get: function () { return errors_1.TypedError; } });
Object.defineProperty(exports, "ErrorContext", { enumerable: true, get: function () { return errors_1.ErrorContext; } });
const borsh_1 = require("borsh");
const exponential_backoff_1 = __importDefault(require("../utils/exponential-backoff"));
const rpc_errors_1 = require("../utils/rpc_errors");
// Default number of retries before giving up on a request.
const REQUEST_RETRY_NUMBER = 12;
// Default wait until next retry in millis.
const REQUEST_RETRY_WAIT = 500;
// Exponential back off for waiting to retry.
const REQUEST_RETRY_WAIT_BACKOFF = 1.5;
/// Keep ids unique across all connections.
let _nextId = 123;
/**
 * Client class to interact with the NEAR RPC API.
 * @see {@link https://github.com/near/nearcore/tree/master/chain/jsonrpc}
 */
class JsonRpcProvider extends provider_1.Provider {
    /**
     * @param url RPC API endpoint URL
     */
    constructor(url) {
        super();
        this.connection = { url };
    }
    /**
     * Gets the RPC's status
     * @see {@link https://docs.near.org/docs/develop/front-end/rpc#general-validator-status}
     */
    async status() {
        return this.sendJsonRpc('status', []);
    }
    /**
<<<<<<< HEAD
     * Sends a signed transaction to the RPC and waits until transaction is fully complete
     * See [docs for more info](https://docs.near.org/docs/develop/front-end/rpc#send-transaction-await)
=======
     * Sends a signed transaction to the RPC
     * @see {@link https://docs.near.org/docs/develop/front-end/rpc#send-transaction-await}
     *
>>>>>>> 71920e06
     * @param signedTransaction The signed transaction being sent
     */
    async sendTransaction(signedTransaction) {
        const bytes = signedTransaction.encode();
        return this.sendJsonRpc('broadcast_tx_commit', [Buffer.from(bytes).toString('base64')]);
    }
    /**
     * Sends a signed transaction to the RPC and immediately returns transaction hash
     * See [docs for more info](https://docs.near.org/docs/develop/front-end/rpc#send-transaction-async)
     * @param signedTransaction The signed transaction being sent
     * @returns {Promise<FinalExecutionOutcome>}
     */
    async sendTransactionAsync(signedTransaction) {
        const bytes = signedTransaction.encode();
        return this.sendJsonRpc('broadcast_tx_async', [Buffer.from(bytes).toString('base64')]);
    }
    /**
     * Gets a transaction's status from the RPC
     * @see {@link https://docs.near.org/docs/develop/front-end/rpc#transaction-status}
     *
     * @param txHash The hash of the transaction
     * @param accountId The NEAR account that signed the transaction
     */
    async txStatus(txHash, accountId) {
        return this.sendJsonRpc('tx', [borsh_1.baseEncode(txHash), accountId]);
    }
    /**
<<<<<<< HEAD
     * Gets a transaction's status from the RPC with receipts
     * See [docs for more info](https://docs.near.org/docs/develop/front-end/rpc#transaction-status-with-receipts)
     * @param txHash The hash of the transaction
     * @param accountId The NEAR account that signed the transaction
     * @returns {Promise<FinalExecutionOutcome>}
     */
    async txStatusReceipts(txHash, accountId) {
        return this.sendJsonRpc('EXPERIMENTAL_tx_status', [borsh_1.baseEncode(txHash), accountId]);
    }
    /**
     * Query the RPC as [shown in the docs](https://docs.near.org/docs/develop/front-end/rpc#accounts--contracts)
=======
     * Query the RPC by passing an {@link RpcQueryRequest}
     * @see {@link https://docs.near.org/docs/develop/front-end/rpc#accounts--contracts}
     *
     * @typeParam T the shape of the returned query response
>>>>>>> 71920e06
     */
    async query(...args) {
        let result;
        if (args.length === 1) {
            result = await this.sendJsonRpc('query', args[0]);
        }
        else {
            const [path, data] = args;
            result = await this.sendJsonRpc('query', [path, data]);
        }
        if (result && result.error) {
            throw new errors_1.TypedError(`Querying ${args} failed: ${result.error}.\n${JSON.stringify(result, null, 2)}`, rpc_errors_1.getErrorTypeFromErrorMessage(result.error));
        }
        return result;
    }
    /**
     * Query for block info from the RPC
<<<<<<< HEAD
     * pass block_id OR finality as blockQuery, not both
     * See [docs for more info](https://docs.near.org/docs/interaction/rpc#block)
=======
     * @see {@link https://docs.near.org/docs/interaction/rpc#block}
     *
     * @param blockQuery {@link BlockReference} (passing a {@link BlockId} is deprecated)
>>>>>>> 71920e06
     */
    async block(blockQuery) {
        const { finality } = blockQuery;
        let { blockId } = blockQuery;
        if (typeof blockQuery !== 'object') {
            const deprecate = depd_1.default('JsonRpcProvider.block(blockId)');
            deprecate('use `block({ blockId })` or `block({ finality })` instead');
            blockId = blockQuery;
        }
        return this.sendJsonRpc('block', { block_id: blockId, finality });
    }
    /**
<<<<<<< HEAD
     * Query changes in block from the RPC
     * pass block_id OR finality as blockQuery, not both
     * See [docs for more info](https://docs.near.org/docs/develop/front-end/rpc#block-details)
     */
    async blockChanges(blockQuery) {
        const { finality } = blockQuery;
        const { blockId } = blockQuery;
        return this.sendJsonRpc('EXPERIMENTAL_changes_in_block', { block_id: blockId, finality });
    }
    /**
     * Queries for details of a specific chunk appending details of receipts and transactions to the same chunk data provided by a block
     * See [docs for more info](https://docs.near.org/docs/interaction/rpc#chunk)
=======
     * Queries for details about a specific chunk appending details of receipts and transactions to the same chunk data provided by a block
     * @see {@link https://docs.near.org/docs/interaction/rpc#chunk}
     *
>>>>>>> 71920e06
     * @param chunkId Hash of a chunk ID or shard ID
     */
    async chunk(chunkId) {
        return this.sendJsonRpc('chunk', [chunkId]);
    }
    /**
     * Query validators of the epoch defined by the given block id.
     * @see {@link https://docs.near.org/docs/develop/front-end/rpc#detailed-validator-status}
     *
     * @param blockId Block hash or height, or null for latest.
     */
    async validators(blockId) {
        return this.sendJsonRpc('validators', [blockId]);
    }
    /**
     * @deprecated
     * Gets the genesis config from RPC
     * @see {@link https://docs.near.org/docs/develop/front-end/rpc#genesis-config}
     */
    async experimental_genesisConfig() {
        const deprecate = depd_1.default('JsonRpcProvider.experimental_protocolConfig({ sync_checkpoint: \'genesis\' })');
        deprecate('use `experimental_protocolConfig` to fetch the up-to-date or genesis protocol config explicitly');
        return await this.sendJsonRpc('EXPERIMENTAL_protocol_config', { sync_checkpoint: 'genesis' });
    }
    /**
     * Gets the protocol config at a block from RPC
     * @see {@link }
     *
     * @param blockReference specifies the block to get the protocol config for
     */
    async experimental_protocolConfig(blockReference) {
        return await this.sendJsonRpc('EXPERIMENTAL_protocol_config', blockReference);
    }
    /**
     * @deprecated Use {@link lightClientProof} instead
     */
    async experimental_lightClientProof(request) {
        const deprecate = depd_1.default('JsonRpcProvider.experimental_lightClientProof(request)');
        deprecate('use `lightClientProof` instead');
        return await this.lightClientProof(request);
    }
    /**
     * Gets a light client execution proof for verifying execution outcomes
     * @see {@link https://github.com/nearprotocol/NEPs/blob/master/specs/ChainSpec/LightClient.md#light-client-proof}
     */
    async lightClientProof(request) {
        return await this.sendJsonRpc('EXPERIMENTAL_light_client_proof', request);
    }
    /**
<<<<<<< HEAD
     * Gets access key changes for a given array of accountIds
     * See [docs for more info](https://docs.near.org/docs/develop/front-end/rpc#view-access-key-changes-all)
     * @returns {Promise<ChangeResult>}
     */
    async accessKeyChanges(accountIdArray, blockQuery) {
        const { finality } = blockQuery;
        const { blockId } = blockQuery;
        return this.sendJsonRpc('EXPERIMENTAL_changes', {
            changes_type: 'all_access_key_changes',
            account_ids: accountIdArray,
            block_id: blockId,
            finality
        });
    }
    /**
     * Gets single access key changes for a given array of access keys
     * pass block_id OR finality as blockQuery, not both
     * See [docs for more info](https://docs.near.org/docs/develop/front-end/rpc#view-access-key-changes-single)
     * @returns {Promise<ChangeResult>}
     */
    async singleAccessKeyChanges(accessKeyArray, blockQuery) {
        const { finality } = blockQuery;
        const { blockId } = blockQuery;
        return this.sendJsonRpc('EXPERIMENTAL_changes', {
            changes_type: 'single_access_key_changes',
            keys: accessKeyArray,
            block_id: blockId,
            finality
        });
    }
    /**
     * Gets account changes for a given array of accountIds
     * pass block_id OR finality as blockQuery, not both
     * See [docs for more info](https://docs.near.org/docs/develop/front-end/rpc#view-account-changes)
     * @returns {Promise<ChangeResult>}
     */
    async accountChanges(accountIdArray, blockQuery) {
        const { finality } = blockQuery;
        const { blockId } = blockQuery;
        return this.sendJsonRpc('EXPERIMENTAL_changes', {
            changes_type: 'account_changes',
            account_ids: accountIdArray,
            block_id: blockId,
            finality
        });
    }
    /**
     * Gets contract state changes for a given array of accountIds
     * pass block_id OR finality as blockQuery, not both
     * Note: If you pass a keyPrefix it must be base64 encoded
     * See [docs for more info](https://docs.near.org/docs/develop/front-end/rpc#view-contract-state-changes)
     * @returns {Promise<ChangeResult>}
     */
    async contractStateChanges(accountIdArray, blockQuery, keyPrefix = '') {
        const { finality } = blockQuery;
        const { blockId } = blockQuery;
        return this.sendJsonRpc('EXPERIMENTAL_changes', {
            changes_type: 'data_changes',
            account_ids: accountIdArray,
            key_prefix_base64: keyPrefix,
            block_id: blockId,
            finality
        });
    }
    /**
     * Gets contract code changes for a given array of accountIds
     * pass block_id OR finality as blockQuery, not both
     * Note: Change is returned in a base64 encoded WASM file
     * See [docs for more info](https://docs.near.org/docs/develop/front-end/rpc#view-contract-code-changes)
     * @returns {Promise<ChangeResult>}
     */
    async contractCodeChanges(accountIdArray, blockQuery) {
        const { finality } = blockQuery;
        const { blockId } = blockQuery;
        return this.sendJsonRpc('EXPERIMENTAL_changes', {
            changes_type: 'contract_code_changes',
            account_ids: accountIdArray,
            block_id: blockId,
            finality
        });
=======
     * Returns gas price for a specific block_height or block_hash.
     * @see {@link https://docs.near.org/docs/develop/front-end/rpc#gas-price}
     *
     * @param blockId Block hash or height, or null for latest.
     */
    async gasPrice(blockId) {
        return await this.sendJsonRpc('gas_price', [blockId]);
>>>>>>> 71920e06
    }
    /**
     * Directly call the RPC specifying the method and params
     *
     * @param method RPC method
     * @param params Parameters to the method
     */
    async sendJsonRpc(method, params) {
        const result = await exponential_backoff_1.default(REQUEST_RETRY_WAIT, REQUEST_RETRY_NUMBER, REQUEST_RETRY_WAIT_BACKOFF, async () => {
            try {
                const request = {
                    method,
                    params,
                    id: (_nextId++),
                    jsonrpc: '2.0'
                };
                const response = await web_1.fetchJson(this.connection, JSON.stringify(request));
                if (response.error) {
                    if (typeof response.error.data === 'object') {
                        if (typeof response.error.data.error_message === 'string' && typeof response.error.data.error_type === 'string') {
                            // if error data has error_message and error_type properties, we consider that node returned an error in the old format
                            throw new errors_1.TypedError(response.error.data.error_message, response.error.data.error_type);
                        }
                        throw rpc_errors_1.parseRpcError(response.error.data);
                    }
                    else {
                        const errorMessage = `[${response.error.code}] ${response.error.message}: ${response.error.data}`;
                        // NOTE: All this hackery is happening because structured errors not implemented
                        // TODO: Fix when https://github.com/nearprotocol/nearcore/issues/1839 gets resolved
                        if (response.error.data === 'Timeout' || errorMessage.includes('Timeout error')
                            || errorMessage.includes('query has timed out')) {
                            throw new errors_1.TypedError(errorMessage, 'TimeoutError');
                        }
                        throw new errors_1.TypedError(errorMessage, rpc_errors_1.getErrorTypeFromErrorMessage(response.error.data));
                    }
                }
                return response.result;
            }
            catch (error) {
                if (error.type === 'TimeoutError') {
                    console.warn(`Retrying request to ${method} as it has timed out`, params);
                    return null;
                }
                throw error;
            }
        });
        if (!result) {
            throw new errors_1.TypedError(`Exceeded ${REQUEST_RETRY_NUMBER} attempts for request to ${method}.`, 'RetriesExceeded');
        }
        return result;
    }
}
exports.JsonRpcProvider = JsonRpcProvider;<|MERGE_RESOLUTION|>--- conflicted
+++ resolved
@@ -3,7 +3,6 @@
     return (mod && mod.__esModule) ? mod : { "default": mod };
 };
 Object.defineProperty(exports, "__esModule", { value: true });
-exports.JsonRpcProvider = exports.ErrorContext = exports.TypedError = void 0;
 /**
  * This module contains the {@link JsonRpcProvider} client class
  * which can be used to interact with the NEAR RPC API.
@@ -13,8 +12,8 @@
 const provider_1 = require("./provider");
 const web_1 = require("../utils/web");
 const errors_1 = require("../utils/errors");
-Object.defineProperty(exports, "TypedError", { enumerable: true, get: function () { return errors_1.TypedError; } });
-Object.defineProperty(exports, "ErrorContext", { enumerable: true, get: function () { return errors_1.ErrorContext; } });
+exports.TypedError = errors_1.TypedError;
+exports.ErrorContext = errors_1.ErrorContext;
 const borsh_1 = require("borsh");
 const exponential_backoff_1 = __importDefault(require("../utils/exponential-backoff"));
 const rpc_errors_1 = require("../utils/rpc_errors");
@@ -46,14 +45,9 @@
         return this.sendJsonRpc('status', []);
     }
     /**
-<<<<<<< HEAD
      * Sends a signed transaction to the RPC and waits until transaction is fully complete
-     * See [docs for more info](https://docs.near.org/docs/develop/front-end/rpc#send-transaction-await)
-=======
-     * Sends a signed transaction to the RPC
      * @see {@link https://docs.near.org/docs/develop/front-end/rpc#send-transaction-await}
      *
->>>>>>> 71920e06
      * @param signedTransaction The signed transaction being sent
      */
     async sendTransaction(signedTransaction) {
@@ -81,7 +75,6 @@
         return this.sendJsonRpc('tx', [borsh_1.baseEncode(txHash), accountId]);
     }
     /**
-<<<<<<< HEAD
      * Gets a transaction's status from the RPC with receipts
      * See [docs for more info](https://docs.near.org/docs/develop/front-end/rpc#transaction-status-with-receipts)
      * @param txHash The hash of the transaction
@@ -93,12 +86,10 @@
     }
     /**
      * Query the RPC as [shown in the docs](https://docs.near.org/docs/develop/front-end/rpc#accounts--contracts)
-=======
      * Query the RPC by passing an {@link RpcQueryRequest}
      * @see {@link https://docs.near.org/docs/develop/front-end/rpc#accounts--contracts}
      *
      * @typeParam T the shape of the returned query response
->>>>>>> 71920e06
      */
     async query(...args) {
         let result;
@@ -116,14 +107,10 @@
     }
     /**
      * Query for block info from the RPC
-<<<<<<< HEAD
-     * pass block_id OR finality as blockQuery, not both
-     * See [docs for more info](https://docs.near.org/docs/interaction/rpc#block)
-=======
+     * pass block_id OR finality as blockQuery, not both
      * @see {@link https://docs.near.org/docs/interaction/rpc#block}
      *
      * @param blockQuery {@link BlockReference} (passing a {@link BlockId} is deprecated)
->>>>>>> 71920e06
      */
     async block(blockQuery) {
         const { finality } = blockQuery;
@@ -136,7 +123,6 @@
         return this.sendJsonRpc('block', { block_id: blockId, finality });
     }
     /**
-<<<<<<< HEAD
      * Query changes in block from the RPC
      * pass block_id OR finality as blockQuery, not both
      * See [docs for more info](https://docs.near.org/docs/develop/front-end/rpc#block-details)
@@ -147,13 +133,9 @@
         return this.sendJsonRpc('EXPERIMENTAL_changes_in_block', { block_id: blockId, finality });
     }
     /**
-     * Queries for details of a specific chunk appending details of receipts and transactions to the same chunk data provided by a block
-     * See [docs for more info](https://docs.near.org/docs/interaction/rpc#chunk)
-=======
      * Queries for details about a specific chunk appending details of receipts and transactions to the same chunk data provided by a block
      * @see {@link https://docs.near.org/docs/interaction/rpc#chunk}
      *
->>>>>>> 71920e06
      * @param chunkId Hash of a chunk ID or shard ID
      */
     async chunk(chunkId) {
@@ -203,7 +185,6 @@
         return await this.sendJsonRpc('EXPERIMENTAL_light_client_proof', request);
     }
     /**
-<<<<<<< HEAD
      * Gets access key changes for a given array of accountIds
      * See [docs for more info](https://docs.near.org/docs/develop/front-end/rpc#view-access-key-changes-all)
      * @returns {Promise<ChangeResult>}
@@ -284,7 +265,8 @@
             block_id: blockId,
             finality
         });
-=======
+    }
+    /**
      * Returns gas price for a specific block_height or block_hash.
      * @see {@link https://docs.near.org/docs/develop/front-end/rpc#gas-price}
      *
@@ -292,7 +274,6 @@
      */
     async gasPrice(blockId) {
         return await this.sendJsonRpc('gas_price', [blockId]);
->>>>>>> 71920e06
     }
     /**
      * Directly call the RPC specifying the method and params
