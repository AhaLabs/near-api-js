--- conflicted
+++ resolved
@@ -46,7 +46,7 @@
 let _nextId = 123;
 
 /**
- * Client class to interact with the NEAR RPC API. 
+ * Client class to interact with the NEAR RPC API.
  * @see {@link https://github.com/near/nearcore/tree/master/chain/jsonrpc}
  */
 export class JsonRpcProvider extends Provider {
@@ -70,14 +70,9 @@
     }
 
     /**
-<<<<<<< HEAD
      * Sends a signed transaction to the RPC and waits until transaction is fully complete
-     * See [docs for more info](https://docs.near.org/docs/develop/front-end/rpc#send-transaction-await)
-=======
-     * Sends a signed transaction to the RPC
      * @see {@link https://docs.near.org/docs/develop/front-end/rpc#send-transaction-await}
-     * 
->>>>>>> 71920e06
+     *
      * @param signedTransaction The signed transaction being sent
      */
     async sendTransaction(signedTransaction: SignedTransaction): Promise<FinalExecutionOutcome> {
@@ -99,7 +94,7 @@
     /**
      * Gets a transaction's status from the RPC
      * @see {@link https://docs.near.org/docs/develop/front-end/rpc#transaction-status}
-     * 
+     *
      * @param txHash The hash of the transaction
      * @param accountId The NEAR account that signed the transaction
      */
@@ -108,7 +103,6 @@
     }
 
     /**
-<<<<<<< HEAD
      * Gets a transaction's status from the RPC with receipts
      * See [docs for more info](https://docs.near.org/docs/develop/front-end/rpc#transaction-status-with-receipts)
      * @param txHash The hash of the transaction
@@ -117,16 +111,14 @@
      */
     async txStatusReceipts(txHash: Uint8Array, accountId: string): Promise<FinalExecutionOutcome> {
         return this.sendJsonRpc('EXPERIMENTAL_tx_status', [baseEncode(txHash), accountId]);
-    }  
+    }
 
     /**
      * Query the RPC as [shown in the docs](https://docs.near.org/docs/develop/front-end/rpc#accounts--contracts)
-=======
      * Query the RPC by passing an {@link RpcQueryRequest}
      * @see {@link https://docs.near.org/docs/develop/front-end/rpc#accounts--contracts}
-     * 
+     *
      * @typeParam T the shape of the returned query response
->>>>>>> 71920e06
      */
     async query<T extends QueryResponseKind>(...args: any[]): Promise<T> {
         let result;
@@ -146,14 +138,10 @@
 
     /**
      * Query for block info from the RPC
-<<<<<<< HEAD
-     * pass block_id OR finality as blockQuery, not both
-     * See [docs for more info](https://docs.near.org/docs/interaction/rpc#block)
-=======
+     * pass block_id OR finality as blockQuery, not both
      * @see {@link https://docs.near.org/docs/interaction/rpc#block}
-     * 
+     *
      * @param blockQuery {@link BlockReference} (passing a {@link BlockId} is deprecated)
->>>>>>> 71920e06
      */
     async block(blockQuery: BlockId | BlockReference): Promise<BlockResult> {
         const { finality } = blockQuery as any;
@@ -168,7 +156,6 @@
     }
 
     /**
-<<<<<<< HEAD
      * Query changes in block from the RPC
      * pass block_id OR finality as blockQuery, not both
      * See [docs for more info](https://docs.near.org/docs/develop/front-end/rpc#block-details)
@@ -180,13 +167,9 @@
     }
 
     /**
-     * Queries for details of a specific chunk appending details of receipts and transactions to the same chunk data provided by a block
-     * See [docs for more info](https://docs.near.org/docs/interaction/rpc#chunk)
-=======
      * Queries for details about a specific chunk appending details of receipts and transactions to the same chunk data provided by a block
      * @see {@link https://docs.near.org/docs/interaction/rpc#chunk}
-     * 
->>>>>>> 71920e06
+     *
      * @param chunkId Hash of a chunk ID or shard ID
      */
     async chunk(chunkId: ChunkId): Promise<ChunkResult> {
@@ -196,7 +179,7 @@
     /**
      * Query validators of the epoch defined by the given block id.
      * @see {@link https://docs.near.org/docs/develop/front-end/rpc#detailed-validator-status}
-     * 
+     *
      * @param blockId Block hash or height, or null for latest.
      */
     async validators(blockId: BlockId | null): Promise<EpochValidatorInfo> {
@@ -217,7 +200,7 @@
     /**
      * Gets the protocol config at a block from RPC
      * @see {@link }
-     * 
+     *
      * @param blockReference specifies the block to get the protocol config for
      */
     async experimental_protocolConfig(blockReference: BlockReference): Promise<NearProtocolConfig> {
@@ -242,7 +225,6 @@
     }
 
     /**
-<<<<<<< HEAD
      * Gets access key changes for a given array of accountIds
      * See [docs for more info](https://docs.near.org/docs/develop/front-end/rpc#view-access-key-changes-all)
      * @returns {Promise<ChangeResult>}
@@ -250,10 +232,10 @@
     async accessKeyChanges(accountIdArray: string[], blockQuery: BlockReference): Promise<ChangeResult> {
         const { finality } = blockQuery as any;
         const { blockId } = blockQuery as any;
-        return this.sendJsonRpc('EXPERIMENTAL_changes', { 
-            changes_type: 'all_access_key_changes', 
+        return this.sendJsonRpc('EXPERIMENTAL_changes', {
+            changes_type: 'all_access_key_changes',
             account_ids: accountIdArray,
-            block_id: blockId, 
+            block_id: blockId,
             finality
         });
     }
@@ -267,10 +249,10 @@
     async singleAccessKeyChanges(accessKeyArray: AccessKeyWithPublicKey[], blockQuery: BlockReference): Promise<ChangeResult> {
         const { finality } = blockQuery as any;
         const { blockId } = blockQuery as any;
-        return this.sendJsonRpc('EXPERIMENTAL_changes', { 
-            changes_type: 'single_access_key_changes', 
+        return this.sendJsonRpc('EXPERIMENTAL_changes', {
+            changes_type: 'single_access_key_changes',
             keys: accessKeyArray,
-            block_id: blockId, 
+            block_id: blockId,
             finality
         });
     }
@@ -284,10 +266,10 @@
     async accountChanges(accountIdArray: string[], blockQuery: BlockReference): Promise<ChangeResult> {
         const { finality } = blockQuery as any;
         const { blockId } = blockQuery as any;
-        return this.sendJsonRpc('EXPERIMENTAL_changes', { 
-            changes_type: 'account_changes', 
+        return this.sendJsonRpc('EXPERIMENTAL_changes', {
+            changes_type: 'account_changes',
             account_ids: accountIdArray,
-            block_id: blockId, 
+            block_id: blockId,
             finality
         });
     }
@@ -302,11 +284,11 @@
     async contractStateChanges(accountIdArray: string[], blockQuery: BlockReference, keyPrefix = ''): Promise<ChangeResult> {
         const { finality } = blockQuery as any;
         const { blockId } = blockQuery as any;
-        return this.sendJsonRpc('EXPERIMENTAL_changes', { 
-            changes_type: 'data_changes', 
+        return this.sendJsonRpc('EXPERIMENTAL_changes', {
+            changes_type: 'data_changes',
             account_ids: accountIdArray,
             key_prefix_base64: keyPrefix,
-            block_id: blockId, 
+            block_id: blockId,
             finality
         });
     }
@@ -319,28 +301,29 @@
      * @returns {Promise<ChangeResult>}
      */
     async contractCodeChanges(accountIdArray: string[], blockQuery: BlockReference): Promise<ChangeResult> {
-        const { finality } = blockQuery as any;
-        const { blockId } = blockQuery as any;
-        return this.sendJsonRpc('EXPERIMENTAL_changes', { 
-            changes_type: 'contract_code_changes', 
+        const {finality} = blockQuery as any;
+        const {blockId} = blockQuery as any;
+        return this.sendJsonRpc('EXPERIMENTAL_changes', {
+            changes_type: 'contract_code_changes',
             account_ids: accountIdArray,
-            block_id: blockId, 
-            finality
-        });
-=======
+            block_id: blockId,
+            finality
+        });
+    }
+
+    /**
      * Returns gas price for a specific block_height or block_hash.
      * @see {@link https://docs.near.org/docs/develop/front-end/rpc#gas-price}
-     * 
+     *
      * @param blockId Block hash or height, or null for latest.
      */
     async gasPrice(blockId: BlockId | null): Promise<GasPrice> {
         return await this.sendJsonRpc('gas_price', [blockId]);
->>>>>>> 71920e06
     }
 
     /**
      * Directly call the RPC specifying the method and params
-     * 
+     *
      * @param method RPC method
      * @param params Parameters to the method
      */
@@ -360,7 +343,7 @@
                             // if error data has error_message and error_type properties, we consider that node returned an error in the old format
                             throw new TypedError(response.error.data.error_message, response.error.data.error_type);
                         }
-                        
+
                         throw parseRpcError(response.error.data);
                     } else {
                         const errorMessage = `[${response.error.code}] ${response.error.message}: ${response.error.data}`;
