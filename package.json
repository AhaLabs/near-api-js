{
  "name": "nearlib",
<<<<<<< HEAD
  "description": "Javascript library to interact with near blockchain",
  "version": "0.9.0",
=======
  "description": "Javascript library to interact with NEAR blockchain",
  "version": "0.10.0-preview1",
>>>>>>> 60070e45
  "repository": {
    "type": "git",
    "url": "git@:nearprotocol/nearcore.git"
  },
  "homepage": "https://github.com/nearprotocol/nearcore",
  "main": "lib/index.js",
  "types": "lub/index.d.ts",
  "dependencies": {
    "@types/bn.js": "^4.11.5",
    "bn.js": "^4.11.5",
    "bs58": "^4.0.1",
    "error-polyfill": "^0.1.2",
    "http-errors": "^1.7.2",
    "js-sha256": "^0.9.0",
    "node-fetch": "^2.3.0",
    "protobufjs": "^6.8.8",
    "tslint": "^5.18.0",
    "tweetnacl": "^1.0.1",
    "typescript": "^3.5.1"
  },
  "devDependencies": {
    "@types/bs58": "^4.0.0",
    "@types/google-protobuf": "^3.2.7",
    "@types/http-errors": "^1.6.1",
    "browserify": "^16.2.3",
    "documentation": "^9.1.1",
    "eslint": "^5.14.0",
    "jest": "^24.1.0",
    "localstorage-memory": "^1.0.3",
    "rimraf": "^2.6.3",
    "ts-protoc-gen": "^0.10.0",
    "typedoc": "^0.14.2",
    "typedoc-plugin-markdown": "^1.2.1",
    "uglifyify": "^5.0.1"
  },
  "jest": {
    "coverageDirectory": "./coverage/",
    "collectCoverage": true
  },
  "keywords": [],
  "license": "MIT",
  "scripts": {
    "generate-protos": "scripts/generate_js_transaction_proto.sh",
    "dist": "npm run build && npm run doc && browserify browser-exports.js -i node-fetch -o dist/nearlib.js && browserify browser-exports.js -i node-fetch -g uglifyify -o dist/nearlib.min.js",
    "compile": "tsc -p ./tsconfig.json",
    "dev": "npm run compile -- -w",
    "build": "npm run generate-protos && npm run compile",
    "pretest": "npm run build",
    "test": "jest test --runInBand",
    "lint": "eslint test && tslint -p ./tsconfig.json -t codeFrame",
    "fix": "eslint test --fix && tslint -p ./tsconfig.json -t codeFrame --fix",
    "doc": "typedoc --out docs --theme markdown -mdEngine gitbook src.ts/"
  },
  "author": "NEAR Inc"
}<|MERGE_RESOLUTION|>--- conflicted
+++ resolved
@@ -1,12 +1,7 @@
 {
   "name": "nearlib",
-<<<<<<< HEAD
-  "description": "Javascript library to interact with near blockchain",
+  "description": "Javascript library to interact with NEAR blockchain",
   "version": "0.9.0",
-=======
-  "description": "Javascript library to interact with NEAR blockchain",
-  "version": "0.10.0-preview1",
->>>>>>> 60070e45
   "repository": {
     "type": "git",
     "url": "git@:nearprotocol/nearcore.git"
